# ----------------------------------------------------------------------------
# Copyright (c) 2018-2023, QIIME 2 development team.
#
# Distributed under the terms of the Modified BSD License.
#
# The full license is in the file LICENSE, distributed with this software.
# ----------------------------------------------------------------------------

import pandas as pd
import skbio.diversity
import biom
<<<<<<< HEAD
import unifrac
import numpy as np
=======
>>>>>>> 0470b718

from q2_types.feature_table import BIOMV210Format
from q2_types.sample_data import AlphaDiversityFormat
from q2_types.tree import NewickFormat
<<<<<<< HEAD
from ._util import _validate_tables
=======
from ._util import (_drop_undefined_samples, _partition,
                    _disallow_empty_tables,
                    _validate_requested_cpus,
                    _omp_cmd_wrapper)
>>>>>>> 0470b718


METRICS = {
    'PHYLO': {
        'IMPL': {'faith_pd'},
        'UNIMPL': set()
    },
    'NONPHYLO': {
        'IMPL': {'observed_features', 'pielou_e', 'shannon'},
        'UNIMPL': {'ace', 'chao1', 'chao1_ci', 'berger_parker_d',
                   'brillouin_d', 'dominance', 'doubles', 'enspie', 'esty_ci',
                   'fisher_alpha', 'goods_coverage', 'heip_e',
                   'kempton_taylor_q', 'margalef', 'mcintosh_d', 'mcintosh_e',
                   'menhinick', 'michaelis_menten_fit', 'osd', 'robbins',
                   'simpson', 'simpson_e', 'singles', 'strong', 'gini_index',
                   'lladser_pe'
                   }
    },
    'NAME_TRANSLATIONS': {'faith_pd': 'faith_pd',
                          'shannon': 'shannon_entropy',
                          'pielou_e': 'pielou_evenness',
                          'observed_features': 'observed_features'
                          }
}


# --------------------- Phylogenetic -----------------------------------------
<<<<<<< HEAD
@_validate_tables
def faith_pd(table: BIOMV210Format, phylogeny: NewickFormat) -> pd.Series:
    table_str = str(table)
    tree_str = str(phylogeny)
    result = unifrac.faith_pd(table_str, tree_str)
    result.name = 'faith_pd'
    return result
=======
@_disallow_empty_tables
@_validate_requested_cpus
def faith_pd(table: BIOMV210Format, phylogeny: NewickFormat,
             threads: int = 1) -> AlphaDiversityFormat:
    vec = AlphaDiversityFormat()
    cmd = ['faithpd', '-i', str(table), '-t', str(phylogeny), '-o', str(vec)]
    _omp_cmd_wrapper(threads, cmd)
    return vec
>>>>>>> 0470b718


# --------------------- Non-Phylogenetic -------------------------------------
def _skbio_alpha_diversity_from_1d(v, metric):
    # alpha_diversity expects a 2d structure
    v = np.reshape(v, (1, len(v)))
    result = skbio.diversity.alpha_diversity(metric=metric,
                                             counts=v,
                                             ids=['placeholder', ],
                                             validate=False)
    return result.iloc[0]


@_validate_tables
def observed_features(table: biom.Table) -> pd.Series:
    presence_absence_table = table.pa(inplace=False)
<<<<<<< HEAD
    results = []
    for v in presence_absence_table.iter_data(dense=True):
        results.append(_skbio_alpha_diversity_from_1d(v.astype(int),
                                                      'observed_otus'))
    results = pd.Series(results, index=table.ids(), name='observed_features')
    return results
=======
    return pd.Series(presence_absence_table.sum('sample').astype(int),
                     index=table.ids(), name='observed_features')
>>>>>>> 0470b718


@_validate_tables
def pielou_evenness(table: biom.Table,
                    drop_undefined_samples: bool = False) -> pd.Series:
    if drop_undefined_samples:
<<<<<<< HEAD
        def transform_(v, i, m):
            if (v > 0).sum() < 2:
                return np.zeros(len(v))
            else:
                return v

        table = table.transform(transform_, inplace=False).remove_empty()
=======
        table = _drop_undefined_samples(table, minimum_nonzero_elements=2)

    results = []
    for partition in _partition(table):
        counts = partition.matrix_data.T.toarray()
        sample_ids = partition.ids(axis='sample')
        results.append(skbio.diversity.alpha_diversity(metric='pielou_e',
                                                       counts=counts,
                                                       ids=sample_ids))
    result = pd.concat(results)
    result.name = 'pielou_evenness'
    return result
>>>>>>> 0470b718

    results = []
    for v in table.iter_data(dense=True):
        results.append(_skbio_alpha_diversity_from_1d(v, 'pielou_e'))
    results = pd.Series(results, index=table.ids(), name='pielou_evenness')
    return results


@_validate_tables
def shannon_entropy(table: biom.Table,
                    drop_undefined_samples: bool = False) -> pd.Series:
    if drop_undefined_samples:
<<<<<<< HEAD
        table = table.remove_empty(inplace=False)

    results = []
    for v in table.iter_data(dense=True):
        results.append(_skbio_alpha_diversity_from_1d(v, 'shannon'))
    results = pd.Series(results, index=table.ids(), name='shannon_entropy')
    return results
=======
        table = _drop_undefined_samples(table, minimum_nonzero_elements=1)

    results = []
    for partition in _partition(table):
        counts = partition.matrix_data.T.toarray()
        sample_ids = partition.ids(axis='sample')
        results.append(skbio.diversity.alpha_diversity(metric='shannon',
                                                       counts=counts,
                                                       ids=sample_ids))
    result = pd.concat(results)
    result.name = 'shannon_entropy'
    return result
>>>>>>> 0470b718


@_validate_tables
def alpha_passthrough(table: biom.Table, metric: str) -> pd.Series:
    results = []
<<<<<<< HEAD
    for v in table.iter_data(dense=True):
        results.append(_skbio_alpha_diversity_from_1d(v.astype(int), metric))
    results = pd.Series(results, index=table.ids(), name=metric)
    return results
=======
    for partition in _partition(table):
        counts = partition.matrix_data.astype(int).T.toarray()
        sample_ids = partition.ids(axis='sample')

        results.append(skbio.diversity.alpha_diversity(metric=metric,
                                                       counts=counts,
                                                       ids=sample_ids))
    result = pd.concat(results)
    result.name = metric
    return result
>>>>>>> 0470b718
<|MERGE_RESOLUTION|>--- conflicted
+++ resolved
@@ -9,23 +9,17 @@
 import pandas as pd
 import skbio.diversity
 import biom
-<<<<<<< HEAD
 import unifrac
 import numpy as np
-=======
->>>>>>> 0470b718
 
 from q2_types.feature_table import BIOMV210Format
 from q2_types.sample_data import AlphaDiversityFormat
 from q2_types.tree import NewickFormat
-<<<<<<< HEAD
-from ._util import _validate_tables
-=======
+
 from ._util import (_drop_undefined_samples, _partition,
-                    _disallow_empty_tables,
+                    _disallow_empty_tables, _validate_tables,
                     _validate_requested_cpus,
                     _omp_cmd_wrapper)
->>>>>>> 0470b718
 
 
 METRICS = {
@@ -53,24 +47,15 @@
 
 
 # --------------------- Phylogenetic -----------------------------------------
-<<<<<<< HEAD
 @_validate_tables
+@_disallow_empty_tables
+@_validate_requested_cpus
 def faith_pd(table: BIOMV210Format, phylogeny: NewickFormat) -> pd.Series:
     table_str = str(table)
     tree_str = str(phylogeny)
     result = unifrac.faith_pd(table_str, tree_str)
     result.name = 'faith_pd'
     return result
-=======
-@_disallow_empty_tables
-@_validate_requested_cpus
-def faith_pd(table: BIOMV210Format, phylogeny: NewickFormat,
-             threads: int = 1) -> AlphaDiversityFormat:
-    vec = AlphaDiversityFormat()
-    cmd = ['faithpd', '-i', str(table), '-t', str(phylogeny), '-o', str(vec)]
-    _omp_cmd_wrapper(threads, cmd)
-    return vec
->>>>>>> 0470b718
 
 
 # --------------------- Non-Phylogenetic -------------------------------------
@@ -87,24 +72,18 @@
 @_validate_tables
 def observed_features(table: biom.Table) -> pd.Series:
     presence_absence_table = table.pa(inplace=False)
-<<<<<<< HEAD
     results = []
     for v in presence_absence_table.iter_data(dense=True):
         results.append(_skbio_alpha_diversity_from_1d(v.astype(int),
                                                       'observed_otus'))
     results = pd.Series(results, index=table.ids(), name='observed_features')
     return results
-=======
-    return pd.Series(presence_absence_table.sum('sample').astype(int),
-                     index=table.ids(), name='observed_features')
->>>>>>> 0470b718
 
 
 @_validate_tables
 def pielou_evenness(table: biom.Table,
                     drop_undefined_samples: bool = False) -> pd.Series:
     if drop_undefined_samples:
-<<<<<<< HEAD
         def transform_(v, i, m):
             if (v > 0).sum() < 2:
                 return np.zeros(len(v))
@@ -112,20 +91,6 @@
                 return v
 
         table = table.transform(transform_, inplace=False).remove_empty()
-=======
-        table = _drop_undefined_samples(table, minimum_nonzero_elements=2)
-
-    results = []
-    for partition in _partition(table):
-        counts = partition.matrix_data.T.toarray()
-        sample_ids = partition.ids(axis='sample')
-        results.append(skbio.diversity.alpha_diversity(metric='pielou_e',
-                                                       counts=counts,
-                                                       ids=sample_ids))
-    result = pd.concat(results)
-    result.name = 'pielou_evenness'
-    return result
->>>>>>> 0470b718
 
     results = []
     for v in table.iter_data(dense=True):
@@ -138,7 +103,6 @@
 def shannon_entropy(table: biom.Table,
                     drop_undefined_samples: bool = False) -> pd.Series:
     if drop_undefined_samples:
-<<<<<<< HEAD
         table = table.remove_empty(inplace=False)
 
     results = []
@@ -146,39 +110,13 @@
         results.append(_skbio_alpha_diversity_from_1d(v, 'shannon'))
     results = pd.Series(results, index=table.ids(), name='shannon_entropy')
     return results
-=======
-        table = _drop_undefined_samples(table, minimum_nonzero_elements=1)
-
-    results = []
-    for partition in _partition(table):
-        counts = partition.matrix_data.T.toarray()
-        sample_ids = partition.ids(axis='sample')
-        results.append(skbio.diversity.alpha_diversity(metric='shannon',
-                                                       counts=counts,
-                                                       ids=sample_ids))
-    result = pd.concat(results)
-    result.name = 'shannon_entropy'
-    return result
->>>>>>> 0470b718
 
 
 @_validate_tables
 def alpha_passthrough(table: biom.Table, metric: str) -> pd.Series:
     results = []
-<<<<<<< HEAD
+    
     for v in table.iter_data(dense=True):
         results.append(_skbio_alpha_diversity_from_1d(v.astype(int), metric))
     results = pd.Series(results, index=table.ids(), name=metric)
-    return results
-=======
-    for partition in _partition(table):
-        counts = partition.matrix_data.astype(int).T.toarray()
-        sample_ids = partition.ids(axis='sample')
-
-        results.append(skbio.diversity.alpha_diversity(metric=metric,
-                                                       counts=counts,
-                                                       ids=sample_ids))
-    result = pd.concat(results)
-    result.name = metric
-    return result
->>>>>>> 0470b718
+    return results