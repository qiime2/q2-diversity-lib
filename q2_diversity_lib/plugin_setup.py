# ----------------------------------------------------------------------------
# Copyright (c) 2018-2022, QIIME 2 development team.
#
# Distributed under the terms of the Modified BSD License.
#
# The full license is in the file LICENSE, distributed with this software.
# ----------------------------------------------------------------------------

from qiime2.plugin import (Plugin, Citations, Bool, Int, Range, Choices, Str,
                           Float, List)
from q2_types.feature_table import (FeatureTable, Frequency, RelativeFrequency,
                                    PresenceAbsence)
from q2_types.tree import Phylogeny, Rooted
from q2_types.sample_data import AlphaDiversity, SampleData
from q2_types.distance_matrix import DistanceMatrix
from unifrac._meta import CONSOLIDATIONS

from . import alpha, beta, __version__, examples

citations = Citations.load('citations.bib', package='q2_diversity_lib')
plugin = Plugin(
    name="diversity-lib",
    version=__version__,
    website="https://github.com/qiime2/q2-diversity-lib",
    short_description="Plugin for computing community diversity.",
    package="q2_diversity_lib",
    description="This QIIME 2 plugin computes individual metrics for "
    " community alpha and beta diversity.",
)

n_jobs_description = (
    "The number of concurrent jobs to use in performing this calculation. "
    "May not exceed the number of available physical cores. If n_jobs = "
    "'auto', one job will be launched for each identified CPU core on the "
    "host."
)

threads_description = (
    "The number of CPU threads to use in performing this calculation. "
    "May not exceed the number of available physical cores. If threads = "
    "'auto', one thread will be created for each identified CPU core on the "
    "host."
)

drop_undef_samples_description = (
    "When calculating some metrics, samples with fewer than a predetermined "
    "number of features produce undefined (NaN) values. If true, affected "
    "samples are dropped from metrics with 'drop_undefined_samples' "
    "implemented. For metrics without a 'drop_undefined_samples' parameter, "
    "this value will be ignored and no samples will be dropped."
)

# ------------------------ alpha-diversity -----------------------
plugin.methods.register_function(
    function=alpha.faith_pd,
    inputs={'table': FeatureTable[Frequency | RelativeFrequency
            | PresenceAbsence],
            'phylogeny': Phylogeny[Rooted]},
    parameters={'threads': Int % Range(1, None) | Str % Choices(['auto'])},
    outputs=[('vector', SampleData[AlphaDiversity])],
    input_descriptions={
        'table': "The feature table containing the samples for which Faith's "
                 "phylogenetic diversity should be computed. Table values "
                 "will be converted to presence/absence.",
        'phylogeny': "Phylogenetic tree containing tip identifiers that "
                     "correspond to the feature identifiers in the table. "
                     "This tree can contain tip ids that are not present in "
                     "the table, but all feature ids in the table must be "
                     "present in this tree."},
    parameter_descriptions={'threads': threads_description},
    output_descriptions={'vector': "Vector containing per-sample values for "
                                   "Faith's Phylogenetic Diversity."},
    name="Faith's Phylogenetic Diversity",
    description="Computes Faith's Phylogenetic Diversity for all samples in "
                "a feature table.",
<<<<<<< HEAD
    examples={'basic': examples.faith_pd_example},
    citations=[citations['faith1992conservation']]
=======
    citations=[citations['faith1992conservation'],
               citations['armstrong2021faithspd']]
>>>>>>> b67647be
)

plugin.methods.register_function(
    function=alpha.observed_features,
    inputs={'table': FeatureTable[Frequency | RelativeFrequency
            | PresenceAbsence]},
    parameters=None,
    outputs=[('vector', SampleData[AlphaDiversity])],
    input_descriptions={'table': "The feature table containing the samples "
                        "for which the number of observed features should be "
                        "calculated. Table values will be converted to "
                        "presence/absence."},
    parameter_descriptions=None,
    output_descriptions={'vector': "Vector containing per-sample counts of "
                                   "observed features."},
    name="Observed Features",
    description="Compute the number of observed features for each sample in a "
                "feature table",
    examples={'basic': examples.observed_features_example}
)

plugin.methods.register_function(
    function=alpha.pielou_evenness,
    inputs={'table': FeatureTable[Frequency | RelativeFrequency]},
    parameters={'drop_undefined_samples': Bool},
    outputs=[('vector', SampleData[AlphaDiversity])],
    input_descriptions={'table': "The feature table containing the samples "
                        "for which Pielou's evenness should be computed."},
    parameter_descriptions={'drop_undefined_samples': "Samples with fewer than"
                            " two observed features produce undefined (NaN) "
                            "values. If true, these samples are dropped "
                            "from the output vector."},
    output_descriptions={'vector': "Vector containing per-sample values "
                                   "for Pielou's Evenness."},
    name="Pielou's Evenness",
    description="Compute Pielou's Evenness for each sample in a "
                "feature table",
    examples={'basic': examples.pielou_evenness_example,
              'dropping undefined samples': examples.pielou_drop_example},
    citations=[citations['pielou1966measurement']]
)

# TODO: Augment citations as needed
plugin.methods.register_function(
    function=alpha.shannon_entropy,
    inputs={'table': FeatureTable[Frequency | RelativeFrequency]},
    parameters={'drop_undefined_samples': Bool},
    outputs=[('vector', SampleData[AlphaDiversity])],
    input_descriptions={'table': "The feature table containing the samples "
                        "for which Shannon's Entropy should be computed."},
    parameter_descriptions={'drop_undefined_samples': "Samples with no "
                            "observed features produce undefined (NaN) values."
                            " If true, these samples are dropped from the "
                            "output vector."},
    output_descriptions={'vector': "Vector containing per-sample values "
                                   "for Shannon's Entropy."},
    name="Shannon's Entropy",
    description="Compute Shannon's Entropy for each sample in a "
                "feature table",
    examples={'basic': examples.shannon_entropy_example,
              'dropping undefined samples': examples.shannon_drop_example},
    citations=[citations['shannon1948communication']]
)


# ------------------------ beta-diversity -----------------------
# TODO: Augment citations as needed
plugin.methods.register_function(
    function=beta.bray_curtis,
    inputs={'table': FeatureTable[Frequency]},
    parameters={'n_jobs': Int % Range(1, None) | Str % Choices(['auto'])},
    outputs=[('distance_matrix', DistanceMatrix)],
    input_descriptions={
        'table': "The feature table containing the samples for which "
                 "Bray-Curtis dissimilarity should be computed."},
    parameter_descriptions={'n_jobs': n_jobs_description},
    output_descriptions={
        'distance_matrix': "Distance matrix for Bray-Curtis dissimilarity"},
    name="Bray-Curtis Dissimilarity",
    description="Compute Bray-Curtis dissimilarity for each sample in a "
                "feature table. Note: Frequency and relative frequency data "
                "produce different results unless overall sample sizes are "
                "identical. Please consider the impact on your results if "
                "you use Bray-Curtis with count data that has not been "
                "adjusted (normalized).",
    examples={"run on one core (by default)": examples.bray_curtis_example,
              "to run on n cores, replace 1 here with your preferred integer":
              examples.bray_curtis_n_jobs_example,
              "use 'auto' to run on all of host system's available CPU cores":
              examples.bray_curtis_auto_jobs_example,
              },
    citations=[citations['sorensen1948method']])

# TODO: Augment citations as needed
plugin.methods.register_function(
    function=beta.jaccard,
    inputs={'table': FeatureTable[Frequency | RelativeFrequency
            | PresenceAbsence]},
    parameters={'n_jobs': Int % Range(1, None) | Str % Choices(['auto'])},
    outputs=[('distance_matrix', DistanceMatrix)],
    input_descriptions={
        'table': "The feature table containing the samples for which "
                 "Jaccard distance should be computed."},
    parameter_descriptions={'n_jobs': n_jobs_description},
    output_descriptions={
        'distance_matrix': "Distance matrix for Jaccard index"},
    name="Jaccard Distance",
    description="Compute Jaccard distance for each sample "
                "in a feature table. Jaccard is calculated using"
                "presence/absence data. Data of type "
                "FeatureTable[Frequency | Relative Frequency] is reduced"
                "to presence/absence prior to calculation.",
    examples={"run on one core (by default)": examples.jaccard_example,
              "to run on n cores, replace 1 here with your preferred integer":
              examples.jaccard_n_jobs_example,
              "use 'auto' to run on all of host system's available CPU cores":
              examples.jaccard_auto_jobs_example,
              },
    citations=[citations['jaccard1908nouvelles']])


plugin.methods.register_function(
    function=beta.unweighted_unifrac,
    inputs={'table': FeatureTable[Frequency | RelativeFrequency
            | PresenceAbsence],
            'phylogeny': Phylogeny[Rooted]},
    parameters={'threads': Int % Range(1, None) | Str % Choices(['auto']),
                'bypass_tips': Bool},
    outputs=[('distance_matrix', DistanceMatrix)],
    input_descriptions={
        'table': "The feature table containing the samples for which "
                 "Unweighted Unifrac should be computed.",
        'phylogeny': "Phylogenetic tree containing tip identifiers that "
                     "correspond to the feature identifiers in the table. "
                     "This tree can contain tip ids that are not present in "
                     "the table, but all feature ids in the table must be "
                     "present in this tree."},
    parameter_descriptions={
        'threads': threads_description,
        'bypass_tips':
            ("In a bifurcating tree, the tips make up about 50% of "
             "the nodes in a tree. By ignoring them, specificity "
             "can be traded for reduced compute time. This has the"
             " effect of collapsing the phylogeny, and is analogous"
             " (in concept) to moving from 99% to 97% OTUs")},
    output_descriptions={'distance_matrix': "Distance matrix for Unweighted "
                         "Unifrac."},
    name="Unweighted Unifrac",
    description="Compute Unweighted Unifrac for each sample in a "
                "feature table",
    examples={"run on one core (by default)": examples.u_u_example,
              "to run on n cores, replace 1 here with your preferred integer":
              examples.u_u_n_threads_example,
              "use 'auto' to run on all of host system's available CPU cores":
              examples.u_u_auto_threads_example,
              "use bypass_tips to trade specificity for reduced compute time":
              examples.u_u_bypass_tips_example,
              },
    citations=[
        citations['lozupone2005unifrac'],
        citations['lozupone2007unifrac'],
        citations['hamady2010unifrac'],
        citations['lozupone2011unifrac'],
        citations['mcdonald2018unifrac']]
)

plugin.methods.register_function(
    function=beta.weighted_unifrac,
    inputs={'table': FeatureTable[Frequency | RelativeFrequency],
            'phylogeny': Phylogeny[Rooted]},
    parameters={'threads': Int % Range(1, None) | Str % Choices(['auto']),
                'bypass_tips': Bool},
    outputs=[('distance_matrix', DistanceMatrix)],
    input_descriptions={
        'table': "The feature table containing the samples for which "
                 "Weighted Unifrac should be computed.",
        'phylogeny': "Phylogenetic tree containing tip identifiers that "
                     "correspond to the feature identifiers in the table. "
                     "This tree can contain tip ids that are not present in "
                     "the table, but all feature ids in the table must be "
                     "present in this tree."},
    parameter_descriptions={
        'threads': threads_description,
        'bypass_tips':
            ("In a bifurcating tree, the tips make up about 50% of "
             "the nodes in a tree. By ignoring them, specificity "
             "can be traded for reduced compute time. This has the"
             " effect of collapsing the phylogeny, and is analogous"
             " (in concept) to moving from 99% to 97% OTUs")},
    output_descriptions={'distance_matrix': "Distance matrix for Unweighted "
                         "Unifrac."},
    name="Weighted Unifrac",
    description="Compute Weighted Unifrac for each sample in a "
                "feature table",
    examples={"run on one core (by default)": examples.w_u_example,
              "to run on n cores, replace 1 here with your preferred integer":
              examples.w_u_n_threads_example,
              "use 'auto' to run on all of host system's available CPU cores":
              examples.w_u_auto_threads_example,
              "use bypass_tips to trade specificity for reduced compute time":
              examples.w_u_bypass_tips_example,
              },
    citations=[
        citations['lozupone2005unifrac'],
        citations['lozupone2007unifrac'],
        citations['hamady2010unifrac'],
        citations['lozupone2011unifrac'],
        citations['mcdonald2018unifrac']]
)

# ------------------------ Passthrough Methods ------------------------
plugin.methods.register_function(
    function=alpha.alpha_passthrough,
    inputs={'table': FeatureTable[Frequency]},
    parameters={'metric': Str % Choices(alpha.METRICS['NONPHYLO']['UNIMPL'])},
    outputs=[('vector', SampleData[AlphaDiversity])],
    input_descriptions={'table': "The feature table containing the samples "
                        "for which a selected metric should be computed."},
    parameter_descriptions={'metric':
                            'The alpha diversity metric to be computed.'},
    output_descriptions={'vector': "Vector containing per-sample values "
                                   "for the chosen metric."},
    name="Alpha Passthrough (non-phylogenetic)",
    description="Computes a vector of values (one value for each samples in a "
                "feature table) using the scikit-bio implementation of the "
                "selected alpha diversity metric.",
    examples={'basic': examples.alpha_passthrough_example},
)


plugin.methods.register_function(
    function=beta.beta_passthrough,
    inputs={'table': FeatureTable[Frequency]},
    parameters={'metric': Str % Choices(beta.METRICS['NONPHYLO']['UNIMPL']),
                'pseudocount': Int % Range(1, None),
                'n_jobs': Int % Range(1, None) | Str % Choices(['auto'])},
    outputs=[('distance_matrix', DistanceMatrix)],
    input_descriptions={
        'table': 'The feature table containing the samples over which beta '
                 'diversity should be computed.'
    },
    parameter_descriptions={
        'metric': 'The beta diversity metric to be computed.',
        'pseudocount': 'A pseudocount to handle zeros for compositional '
                       'metrics. This is ignored for non-compositional '
                       'metrics.',
        'n_jobs': n_jobs_description
    },
    output_descriptions={'distance_matrix': 'The resulting distance matrix.'},
    name='Beta Passthrough (non-phylogenetic)',
    description="Computes a distance matrix for all pairs of samples in a "
                "feature table using the scikit-bio implementation of the "
                "selected beta diversity metric.",
    examples={"run on one core (by default)":
              examples.beta_passthrough_example,
              "to run on n cores, replace 1 here with your preferred integer":
              examples.beta_passthrough_n_jobs_example,
              "use 'auto' to run on all of host system's available CPU cores":
              examples.beta_passthrough_auto_jobs_example,
              "use 'pseudocount' to manually set a pseudocount for " +
              "compositional metrics":
              examples.beta_passthrough_pseudocount_example,
              },
)


plugin.methods.register_function(
    function=beta.beta_phylogenetic_passthrough,
    inputs={'table': FeatureTable[Frequency],
            'phylogeny': Phylogeny[Rooted]},
    parameters={'metric': Str % Choices(beta.METRICS['PHYLO']['UNIMPL']),
                'threads': Int % Range(1, None) | Str % Choices(['auto']),
                'variance_adjusted': Bool,
                'alpha': Float % Range(0, 1, inclusive_end=True),
                'bypass_tips': Bool},
    outputs=[('distance_matrix', DistanceMatrix)],
    input_descriptions={
        'table': 'The feature table containing the samples over which beta '
                 'diversity should be computed.',
        'phylogeny': 'Phylogenetic tree containing tip identifiers that '
                     'correspond to the feature identifiers in the table. '
                     'This tree can contain tip ids that are not present in '
                     'the table, but all feature ids in the table must be '
                     'present in this tree.'
    },
    parameter_descriptions={
        'metric': 'The beta diversity metric to be computed.',
        'threads': threads_description,
        'variance_adjusted': 'Perform variance adjustment based on Chang et '
                             'al. BMC Bioinformatics 2011. Weights distances '
                             'based on the proportion of the relative '
                             'abundance represented between the samples at a'
                             ' given node under evaluation.',
        'alpha': 'This parameter is only used when the choice of metric is '
                 'generalized_unifrac. The value of alpha controls importance'
                 ' of sample proportions. 1.0 is weighted normalized UniFrac.'
                 ' 0.0 is close to unweighted UniFrac, but only if the sample'
                 ' proportions are dichotomized.',
        'bypass_tips': 'In a bifurcating tree, the tips make up about 50% of '
                       'the nodes in a tree. By ignoring them, specificity '
                       'can be traded for reduced compute time. This has the '
                       'effect of collapsing the phylogeny, and is analogous '
                       '(in concept) to moving from 99% to 97% OTUs'
    },
    output_descriptions={'distance_matrix': 'The resulting distance matrix.'},
    name='Beta Phylogenetic Passthrough',
    description="Computes a distance matrix for all pairs of samples in a "
                "feature table using the unifrac implementation of the "
                "selected beta diversity metric.",
    examples={"run on one core (by default)":
              examples.beta_phylo_passthrough_example,
              "to run on n cores, replace 1 here with your preferred integer":
              examples.beta_phylo_passthrough_n_threads_example,
              "use 'auto' to run on all of host system's available CPU cores":
              examples.beta_phylo_passthrough_auto_threads_example,
              "use bypass_tips to trade specificity for reduced compute time":
              examples.beta_phylo_passthrough_bypass_tips_example,
              "variance adjustment":
              examples.beta_phylo_passthrough_variance_adjusted_example,
              "minimal generalized unifrac":
              examples.beta_phylo_passthrough_min_generalized_unifrac_example,
              "generalized unifrac":
              examples.beta_phylo_passthrough_generalized_unifrac_example,
              },
    citations=[
        citations['lozupone2005unifrac'],
        citations['lozupone2007unifrac'],
        citations['hamady2010unifrac'],
        citations['lozupone2011unifrac'],
        citations['mcdonald2018unifrac'],
        citations['chang2011variance'],
        citations['chen2012genUnifrac'],
        citations['sfiligoi2022unifrac']
    ]
)


plugin.methods.register_function(
    function=beta.beta_phylogenetic_meta_passthrough,
    inputs={'tables': List[FeatureTable[Frequency]],
            'phylogenies': List[Phylogeny[Rooted]]},
    parameters={'metric': Str % Choices(beta.METRICS['PHYLO']['UNIMPL']),
                'threads': Int % Range(1, None) | Str % Choices(['auto']),
                'variance_adjusted': Bool,
                'alpha': Float % Range(0, 1, inclusive_end=True),
                'bypass_tips': Bool,
                'weights': List[Float],
                'consolidation': Str % Choices(list(CONSOLIDATIONS))},
    outputs=[('distance_matrix', DistanceMatrix)],
    input_descriptions={
        'tables': 'The feature tables containing the samples over which beta '
                  'diversity should be computed.',
        'phylogenies': 'Phylogenetic trees containing tip identifiers that '
                       'correspond to the feature identifiers in the table. '
                       'This tree can contain tip ids that are not present in '
                       'the table, but all feature ids in the table must be '
                       'present in this tree.'
    },
    parameter_descriptions={
        'metric': 'The beta diversity metric to be computed.',
        'threads': threads_description,
        'variance_adjusted': 'Perform variance adjustment based on Chang et '
                             'al. BMC Bioinformatics 2011. Weights distances '
                             'based on the proportion of the relative '
                             'abundance represented between the samples at a'
                             ' given node under evaluation.',
        'alpha': 'This parameter is only used when the choice of metric is '
                 'generalized_unifrac. The value of alpha controls importance'
                 ' of sample proportions. 1.0 is weighted normalized UniFrac.'
                 ' 0.0 is close to unweighted UniFrac, but only if the sample'
                 ' proportions are dichotomized.',
        'bypass_tips': 'In a bifurcating tree, the tips make up about 50% of '
                       'the nodes in a tree. By ignoring them, specificity '
                       'can be traded for reduced compute time. This has the '
                       'effect of collapsing the phylogeny, and is analogous '
                       '(in concept) to moving from 99% to 97% OTUs',
        'weights': 'The weight applied to each tree/table pair. This tuple is '
                   'expected to be in index order with tables and phylogenies.'
                   ' Default is to weight each tree/table pair evenly.',
        'consolidation': 'The matrix consolidation method, which determines '
                         'how the individual distance matrices are '
                         'aggregated'
    },
    output_descriptions={'distance_matrix': 'The resulting distance matrix.'},
    name='Beta Phylogenetic Meta Passthrough',
    description="Computes a distance matrix for all pairs of samples in the "
                "set of feature table and phylogeny pairs, using the unifrac "
                "implementation of the selected beta diversity metric.",
    examples={
        "Basic meta unifrac": examples.beta_phylo_meta_passthrough_example,
        "meta with weights": examples.beta_phylo_meta_weights_example,
        "changing the consolidation method":
        examples.beta_phylo_meta_consolidation_example,
    },
    citations=[
        citations['lozupone2005unifrac'],
        citations['lozupone2007unifrac'],
        citations['hamady2010unifrac'],
        citations['lozupone2011unifrac'],
        citations['mcdonald2018unifrac'],
        citations['chang2011variance'],
        citations['chen2012genUnifrac'],
        citations['lozupone2008metaunifrac']
    ]
)<|MERGE_RESOLUTION|>--- conflicted
+++ resolved
@@ -73,13 +73,9 @@
     name="Faith's Phylogenetic Diversity",
     description="Computes Faith's Phylogenetic Diversity for all samples in "
                 "a feature table.",
-<<<<<<< HEAD
     examples={'basic': examples.faith_pd_example},
-    citations=[citations['faith1992conservation']]
-=======
     citations=[citations['faith1992conservation'],
                citations['armstrong2021faithspd']]
->>>>>>> b67647be
 )
 
 plugin.methods.register_function(
