--- conflicted
+++ resolved
@@ -17,11 +17,8 @@
 from q2_types.feature_table import BIOMV210Format
 from q2_types.tree import NewickFormat
 
-<<<<<<< HEAD
-from .._util import _validate_tables, _validate_requested_cpus
-=======
 from .._util import (_disallow_empty_tables, _validate_requested_cpus,
-                     _partition)
+                     _partition, _validate_tables)
 
 
 class PartitionTests(TestPluginBase):
@@ -45,7 +42,6 @@
         partitions = list(_partition(tab, block_size=3))
         self.assertEqual(len(partitions), 1)
         self.assertEqual(tab, partitions[0])
->>>>>>> 0470b718
 
 
 class ValidateTablesTests(TestPluginBase):
